--- conflicted
+++ resolved
@@ -2,11 +2,7 @@
 
 ![Latest Version](https://img.shields.io/pypi/v/eovsapy.svg)
 
-<<<<<<< HEAD
-Python code and files for Expanded Owens Valley Solar Array. Our homepage [EOVSAPY](https://github.com/ovro-eovsa/eovsapy) has more information about the project.
-=======
 EOVSAPY is a Python library dedicated to the processing and analysis of data from the Expanded Owens Valley Solar Array. For more details about the project, visit our [homepage](https://github.com/ovro-eovsa/eovsapy).
->>>>>>> 24786a5f
 
 ## Installation
 
@@ -19,21 +15,6 @@
 EOVSAPY can be easily installed using pip. Run the following command:
 
 ```bash
-<<<<<<< HEAD
-$ pip install eovsapy
-```
-To process and calibrate EOVSA raw "Interim" Database (IDB) data, users will require access to the EOVSA SQL database that holds the calibration data. To facilitate this, it's necessary to create a ~/.netrc file containing the following details:
-```bash
-machine eovsa-db0.cgb0fabhwkos.us-west-2.rds.amazonaws.com
-        login Python3
-        account eOVSA
-        password Py+h0nUser
-```
-After that, restrict access to only the owner for the netrc file using 
-```bash
-chmod 0600 ~/.netrc
-```
-=======
 pip install eovsapy
 ```
 
@@ -61,5 +42,4 @@
 
    ```bash
    chmod 0600 ~/.netrc
-   ```
->>>>>>> 24786a5f
+   ```